--- conflicted
+++ resolved
@@ -163,9 +163,6 @@
 
         self.assertTrue(sit.disturbance_id_map == {1: "DISTID1", 2: "DISTID2"})
 
-<<<<<<< HEAD
-        self.assertTrue(sit.disturbance_name_map == {1: "a", 2: "b"})
-=======
         self.assertTrue(
             sit.disturbance_name_map == {1: "a", 2: "b"}
         )
@@ -217,5 +214,4 @@
             self.assertTrue(
                 list(rule_based_processor3.sit_events["sort_field"])
                 == list(range(len(sit.sit_data.disturbance_events.index)))
-            )
->>>>>>> e115db05
+            )