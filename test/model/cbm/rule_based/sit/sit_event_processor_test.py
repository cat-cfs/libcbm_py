--- conflicted
+++ resolved
@@ -31,15 +31,9 @@
             mock_sit_events = pd.DataFrame(
                 data={
                     "time_step": [1, 1, 2, 2, 2, 2],
-<<<<<<< HEAD
-                    "disturbance_type_id": [2, 1, 2, 2, 1, 1],
-                }
-            )
-=======
                     "disturbance_type_id": [6, 5, 4, 3, 2, 1],
                     "sort_field": [1, 2, 3, 4, 5, 6],
                 })
->>>>>>> e115db05
 
             # since everything is thoroughly mocked, this data wont matter much
             # for the purposes of this test, other than the type is DataFrame,
@@ -77,21 +71,10 @@
             mock_event_processor = mocks["event_processor"]
             mock_event_processor.process_event = Mock()
 
-<<<<<<< HEAD
-            def mock_process_event(
-                event_filters,
-                undisturbed,
-                target_func,
-                disturbance_type_id,
-                cbm_vars,
-            ):
-                call_count = mock_event_processor.process_event.call_count
-=======
             disturbance_id_order = []
 
             def mock_process_event(event_filters, undisturbed, target_func,
                                    disturbance_type_id, cbm_vars):
->>>>>>> e115db05
 
                 disturbance_id_order.append(disturbance_type_id)
 
@@ -169,15 +152,8 @@
             )
             self.assertTrue(cbm_vars_result.inventory.equals(mock_inventory))
             self.assertTrue(cbm_vars_result.pools.equals(mock_pools))
-<<<<<<< HEAD
             self.assertTrue(cbm_vars_result.state.equals(mock_state_variables))
             self.assertTrue(cbm_vars_result.parameters.equals(mock_params))
-            self.assertTrue(stats.shape[0] == 2)
-=======
-            self.assertTrue(
-                cbm_vars_result.state.equals(mock_state_variables))
-            self.assertTrue(
-                cbm_vars_result.parameters.equals(mock_params))
             self.assertTrue(stats.shape[0] == 2)
 
             # check that sort_order, timetstep determine the order that event
@@ -187,5 +163,4 @@
                     by=["time_step", "sort_field"]
                 ).disturbance_type_id)
             self.assertTrue(
-                disturbance_id_order == expected_disturbance_id_order)
->>>>>>> e115db05
+                disturbance_id_order == expected_disturbance_id_order)