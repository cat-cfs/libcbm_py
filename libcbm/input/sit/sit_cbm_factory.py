--- conflicted
+++ resolved
@@ -28,9 +28,6 @@
 from libcbm.input.sit.sit_cbm_config import SITIdentifierMapping
 
 
-<<<<<<< HEAD
-def initialize_inventory(sit: SIT) -> Tuple[pd.DataFrame, pd.DataFrame]:
-=======
 class EventSort(Enum):
 
     # evaluate sit events by timestep, and then order of
@@ -213,7 +210,6 @@
 
 
 def initialize_inventory(sit):
->>>>>>> e115db05
     """Converts SIT inventory data input for CBM
 
     Args:
@@ -286,18 +282,11 @@
 
 
 def _initialize_events(
-<<<<<<< HEAD
-    disturbance_events: pd.DataFrame, sit_mapping: SITMapping
-) -> pd.DataFrame:
-    """Returns a copy of the parsed sit events with the disturbance type id
-    resulting from the SIT configuration.
-=======
     disturbance_events, sit_mapping, disturbance_types,
     disturbance_sort_method: EventSort
 ):
     """Returns a copy of the parsed sit events with the disturbance type id,
     and sort field resulting from the SIT configuration.
->>>>>>> e115db05
 
     Args:
         disturbance_events (pandas.DataFrame): parsed sit_events data. See
@@ -312,13 +301,6 @@
     if disturbance_events is None:
         return None
     disturbance_events = disturbance_events.copy()
-<<<<<<< HEAD
-    disturbance_events[
-        "disturbance_type_id"
-    ] = sit_mapping.get_sit_disturbance_type_id(
-        disturbance_events.disturbance_type
-    )
-=======
     disturbance_events["disturbance_type_id"] = \
         sit_mapping.get_sit_disturbance_type_id(
             disturbance_events.disturbance_type)
@@ -336,7 +318,6 @@
         disturbance_events["sort_field"] = range(len(disturbance_events.index))
     else:
         raise ValueError("unsupported EventSort type")
->>>>>>> e115db05
     return disturbance_events
 
 
@@ -460,22 +441,11 @@
 
 
 def create_sit_rule_based_processor(
-<<<<<<< HEAD
-    sit: SIT,
-    cbm: CBM,
-    random_func=np.random.rand,
-    reset_parameters: bool = True,
-    sit_events: pd.DataFrame = None,
-    sit_disturbance_eligibilities: pd.DataFrame = None,
-    sit_transition_rules: pd.DataFrame = None,
-) -> sit_rule_based_processor.SITRuleBasedProcessor:
-=======
     sit, cbm, random_func=np.random.rand, reset_parameters=True,
     sit_events=None, sit_disturbance_eligibilities=None,
     sit_transition_rules=None,
     event_sort: EventSort = EventSort.disturbance_type
 ):
->>>>>>> e115db05
     """initializes a class for processing SIT rule based disturbances.
 
     Args:
