# This Source Code Form is subject to the terms of the Mozilla Public
# License, v. 2.0. If a copy of the MPL was not distributed with this
# file, You can obtain one at https://mozilla.org/MPL/2.0/.

import os
import json
from typing import Callable
from typing import Tuple
from contextlib import contextmanager
import pandas as pd
import numpy as np

from enum import Enum
from libcbm.model.cbm import cbm_factory
from libcbm.model.cbm.cbm_model import CBM
from libcbm.model.cbm import cbm_config
from libcbm.input.sit import sit_transition_rule_parser
from libcbm.input.sit import sit_disturbance_event_parser
from libcbm.input.sit import sit_format
from libcbm.input.sit.sit_mapping import SITMapping
from libcbm.input.sit.sit_cbm_defaults import SITCBMDefaults
from libcbm.input.sit import sit_reader
from libcbm.input.sit import sit_classifier_parser
from libcbm.input.sit.sit import SIT
from libcbm.input.sit.sit_reader import SITData
from libcbm import resources
from libcbm.model.cbm.rule_based.sit import sit_rule_based_processor
from libcbm.input.sit import sit_cbm_config
from libcbm.input.sit.sit_cbm_config import SITIdentifierMapping
from libcbm.storage.dataframe import DataFrame
from libcbm.storage import series
from libcbm.storage.series import Series
from libcbm.storage import dataframe

DEFAULT_RNG: np.random.Generator = np.random.default_rng()


class EventSort(Enum):

    # evaluate sit events by timestep, and then order of
    # appearance of disturbance types in
    # sit_disturbance_types (default)
    disturbance_type = 1

    # evaluate sit events by timestep, and then the default disturbance type
    # id defined in cbm_defaults database (CBM3 default)
    default_disturbance_type_id = 2

    # evaluate sit events sorted first by timestep, and then order of
    # appearance of events within the sit_events table
    natural_order = 3


def initialize_inventory(sit: SIT) -> Tuple[DataFrame, DataFrame]:
    """Converts SIT inventory data input for CBM

    Args:
        sit (object): sit instance as returned by :py:func:`load_sit`

    Returns:
        tuple: classifiers, inventory pandas.DataFrame pair for CBM use
    """
    sit_data = sit.sit_data
    sit_mapping = sit.sit_mapping

    classifier_config = sit_cbm_config.get_classifiers(
        sit_data.classifiers, sit_data.classifier_values
    )
    classifier_ids = [
        (x["id"], x["name"]) for x in classifier_config["classifiers"]
    ]
    classifier_value_id_lookups = {}

    for identifier, name in classifier_ids:
        classifier_value_id_lookups[name] = {
            x["value"]: x["id"]
            for x in classifier_config["classifier_values"]
            if x["classifier_id"] == identifier
        }

    classifiers_data = np.column_stack(
        [
            sit_data.inventory[name].map(classifier_value_id_lookups[name])
            for name in list(sit_data.classifiers.name)
        ]
    )

    classifiers_data = np.ascontiguousarray(classifiers_data)
<<<<<<< HEAD
    classifiers_result = dataframe.from_pandas(
        pd.DataFrame(
            data=classifiers_data, columns=list(sit_data.classifiers.name)
        )
    )

    inventory_result = dataframe.from_pandas(
        pd.DataFrame(
            data={
                "age": sit_data.inventory.age,
                "spatial_unit": sit_mapping.get_spatial_unit(
                    sit_data.inventory,
                    sit_data.classifiers,
                    sit_data.classifier_values,
                ),
                "afforestation_pre_type_id": (
                    sit_mapping.get_nonforest_cover_ids(
                        sit_data.inventory,
                        sit_data.classifiers,
                        sit_data.classifier_values,
                    )
                ),
                "area": sit_data.inventory.area,
                "delay": sit_data.inventory.delay,
                "land_class": sit_mapping.get_land_class_id(
                    sit_data.inventory.land_class
                ),
                "historical_disturbance_type": (
                    sit_mapping.get_sit_disturbance_type_id(
                        sit_data.inventory.historical_disturbance_type
                    )
                ),
                "last_pass_disturbance_type": (
                    sit_mapping.get_sit_disturbance_type_id(
                        sit_data.inventory.last_pass_disturbance_type
                    )
                ),
            }
        )
    )
=======
    classifiers_result = pd.DataFrame(
        data=classifiers_data,
        columns=list(sit_data.classifiers.name))
    data = {
            "age": sit_data.inventory.age,
            "spatial_unit": sit_mapping.get_spatial_unit(
                sit_data.inventory, sit_data.classifiers,
                sit_data.classifier_values),
            "afforestation_pre_type_id": sit_mapping.get_nonforest_cover_ids(
                sit_data.inventory, sit_data.classifiers,
                sit_data.classifier_values),
            "area": sit_data.inventory.area,
            "delay": sit_data.inventory.delay,
            "land_class": sit_mapping.get_land_class_id(
                sit_data.inventory.land_class),
            "historical_disturbance_type":
                sit_mapping.get_sit_disturbance_type_id(
                    sit_data.inventory.historical_disturbance_type),
            "last_pass_disturbance_type":
                sit_mapping.get_sit_disturbance_type_id(
                    sit_data.inventory.last_pass_disturbance_type)
    }
    if "spatial_reference" in sit_data.inventory.columns:
        data["spatial_reference"] = sit_data.inventory.spatial_reference
    inventory_result = pd.DataFrame(data)
>>>>>>> b6d0840c
    return classifiers_result, inventory_result


def _initialize_events(
    disturbance_events: pd.DataFrame,
    sit_mapping: SITMapping,
    disturbance_types: pd.DataFrame,
    disturbance_sort_method: EventSort,
) -> pd.DataFrame:
    """Returns a copy of the parsed sit events with the disturbance type id,
    and sort field resulting from the SIT configuration.

    Args:
        disturbance_events (pandas.DataFrame): parsed sit_events data. See
            :py:func:`libcbm.input.sit.sit_disturbance_event_parser.parse`
        sit_mapping (libcbm.input.sit.sit_mapping.SITMapping): instance of
            SITMapping to fetch disturbance type ids from the disturbance data.

    Returns:
        pandas.DataFrame: the disturbance events with an added
            "disturbance_type_id" column.
    """
    if disturbance_events is None:
        return None
    disturbance_events = disturbance_events.copy()
    disturbance_events[
        "disturbance_type_id"
    ] = sit_mapping.get_sit_disturbance_type_id(
        disturbance_events.disturbance_type
    )
    if disturbance_sort_method == EventSort.disturbance_type:
        disturbance_events["sort_field"] = disturbance_events[
            "disturbance_type_id"
        ]
    elif disturbance_sort_method == EventSort.default_disturbance_type_id:
        dist_description_map = {
            d["id"]: d["name"] for _, d in disturbance_types.iterrows()
        }
        disturbance_events[
            "sort_field"
        ] = sit_mapping.get_default_disturbance_type_id(
            disturbance_events.disturbance_type.map(dist_description_map)
        )
    elif disturbance_sort_method == EventSort.natural_order:
        disturbance_events["sort_field"] = range(len(disturbance_events.index))
    else:
        raise ValueError("unsupported EventSort type")
    return disturbance_events


def _initialize_transition_rules(
    transition_rules: pd.DataFrame, sit_mapping: SITMapping
) -> pd.DataFrame:
    """Returns a copy of the parsed sit transition rules with the disturbance
    type id resulting from the SIT configuration.

    Args:
        transition_rules (pd.DataFrame): transition rules data
        sit_mapping (SITMapping): instance of SITMapping

    Returns:
        pandas.DataFrame: the transition rules with an added
            "disturbance_type_id" column.
    """
    if transition_rules is None:
        return None
    transition_rules = transition_rules.copy()
    transition_rules[
        "disturbance_type_id"
    ] = sit_mapping.get_sit_disturbance_type_id(
        transition_rules.disturbance_type
    )
    return transition_rules


def initialize_sit(
    sit_data: SITData,
    config: dict,
    db_path: str = None,
    db_locale_code: str = "en-CA",
) -> SIT:
    if not db_path:
        db_path = resources.get_cbm_defaults_path()
    sit_defaults = SITCBMDefaults(
        sit_data, db_path, locale_code=db_locale_code
    )

    sit_mapping = SITMapping(config["mapping_config"], sit_defaults)

    sit_identifier_mapping = SITIdentifierMapping(sit_data, sit_mapping)

    sit = SIT(
        config, sit_data, sit_defaults, sit_mapping, sit_identifier_mapping
    )

    return sit


def load_sit(
    config_path: str, db_path: str = None, db_locale_code: str = "en-CA"
) -> SIT:
    """Loads data and objects required to run from the SIT format.

    Args:
        config_path (str): path to SIT configuration
        db_path (str, optional): path to a cbm_defaults database. If None, the
            default database is used. Defaults to None.
        db_locale_code (str, optional): locale code for the specified db.
            Defaults to "en-CA"

    Returns:
        SIT: instance of standard import tool object
    """

    with open(config_path, "r", encoding="utf-8") as config_file:
        config = json.load(config_file)

    sit_data = sit_reader.read(
        config["import_config"], os.path.dirname(config_path)
    )
    return initialize_sit(sit_data, config, db_path, db_locale_code)


@contextmanager
def initialize_cbm(
    sit: SIT, dll_path=None, parameters_factory: Callable[[], dict] = None
) -> CBM:
    """Create an initialized instance of
        :py:class:`libcbm.model.cbm.cbm_model.CBM` based on SIT input

    Args:
        sit (SIT): instance of SIT object
        dll_path (str, optional): path to the libcbm compiled library, if not
            specified a default value is used.
        parameters_factory (func, optional): a parameterless function that
            returns parameters for the cbm model.  If unspecified the sit
            default is used. Defaults to None.

    Returns:
        libcbm.model.cbm.cbm_model.CBM: an initialized CBM instance
    """

    if not dll_path:
        dll_path = resources.get_libcbm_bin_path()
    if parameters_factory is None:
        parameters_factory = sit.get_parameters_factory()
    with cbm_factory.create(
        dll_path=dll_path,
        dll_config_factory=sit.defaults.get_configuration_factory(),
        cbm_parameters_factory=parameters_factory,
        merch_volume_to_biomass_factory=(
            lambda: cbm_config.merch_volume_to_biomass_config(
                db_path=sit.defaults.db_path,
                merch_volume_curves=sit_cbm_config.get_merch_volumes(
                    sit.sit_data.yield_table,
                    sit.sit_data.classifiers,
                    sit.sit_data.classifier_values,
                    sit.sit_data.age_classes,
                    sit.sit_mapping,
                ),
            )
        ),
        classifiers_factory=lambda: sit_cbm_config.get_classifiers(
            sit.sit_data.classifiers, sit.sit_data.classifier_values
        ),
    ) as cbm:
        yield cbm


def default_random_func(len: int) -> Series:
    return series.from_numpy("", DEFAULT_RNG.random(len))


def create_sit_rule_based_processor(
    sit: SIT,
    cbm: CBM,
    random_func: Callable[[int], Series] = None,
    reset_parameters: bool = True,
    sit_events: pd.DataFrame = None,
    sit_disturbance_eligibilities: pd.DataFrame = None,
    sit_transition_rules: pd.DataFrame = None,
    event_sort: EventSort = EventSort.disturbance_type,
):
    """initializes a class for processing SIT rule based disturbances.

    Args:
        sit (SIT): sit instance
        cbm (CBM): initialized instance of the CBM model
        random_func (Callable optional): A function of a single integer that
            returns a numeric 1d array whose length is the integer argument.
            Defaults to a numpy implementation.
        reset_parameters (bool): if set to true,
            cbm_vars.parameters.disturbance_type and
            cbm_vars.parameters.reset_age will be reset prior to computing
            new disturbances and transition rules.
        sit_events (pandas.DataFrame, optional): if specified the returned rule
            base processor is based on the specified sit_events input.  The
            value will be parsed and validated (sit_classifiers,
            sit_disturbance_type etc.) based on the values in the specified sit
            object.
        sit_disturbance_eligibilities (pandas.DataFrame, optional): SIT
            formatted disturbance eligibilities. Cannot be specified without
            also specified sit_events using the disturbance-eligibility
            formatting. Defaults to None.
        sit_transition_rules (pandas.DataFrame, optional):  if specified the
            returned rule base processor is based on  the specified
            sit_transition_rules input.  The value will be parsed and validated
            (sit_classifiers, sit_disturbance_type etc.) based on the values in
            the specified sit object. Note if the sit_disturbance_events
            parameter is set, but this parameter is not set the
            transition_rules (if any) attached to the specified sit object will
            be used by default.  If null transition rules are required with
            non-null sit_events set this parameter to a dataframe with zero
            rows `pandas.DataFrame()`.  Defaults to None.
        event_sort (EventSort): one of the EventSort values, which determines
            the order in which the supplied sit_events are applied within a
            given timestep.

    Raises:
        ValueError: cannot specify sit_disturbance_eligibilities with no
            specified sit_events

    Returns:
        SITRuleBasedProcessor: an object for processing SIT rule based
            disturbances
    """

    if not random_func:
        random_func = default_random_func
    separate_eligibilities = sit_disturbance_eligibilities is not None
    disturbance_events = None
    disturbance_eligibilities = None
    transition_rules = None
    if sit_events is not None:

        disturbance_events = sit_disturbance_event_parser.parse(
            sit_events,
            sit.sit_data.classifiers,
            sit.sit_data.classifier_values,
            sit.sit_data.classifier_aggregates,
            sit.sit_data.disturbance_types,
            sit.sit_data.age_classes,
            separate_eligibilities=separate_eligibilities,
        )

        if sit_disturbance_eligibilities is not None:
            disturbance_eligibilities = (
                sit_disturbance_event_parser.parse_eligibilities(
                    sit_events, sit_disturbance_eligibilities
                )
            )
    else:
        disturbance_events = sit.sit_data.disturbance_events
        disturbance_eligibilities = sit.sit_data.disturbance_eligibilities
        if separate_eligibilities:
            raise ValueError(
                "cannot specify sit_disturbance_eligibilities with no "
                "specified sit_events"
            )

    if sit_transition_rules is not None:
        if len(sit_transition_rules.index) == 0:
            transition_rules = None
        else:
            transition_rules = sit_transition_rule_parser.parse(
                sit_transition_rules,
                sit.sit_data.classifiers,
                sit.sit_data.classifier_values,
                sit.sit_data.classifier_aggregates,
                sit.sit_data.disturbance_types,
                sit.sit_data.age_classes,
            )
    else:
        transition_rules = sit.sit_data.transition_rules

    classifiers_config = sit_cbm_config.get_classifiers(
        sit.sit_data.classifiers, sit.sit_data.classifier_values
    )

    tr_constants = sit_rule_based_processor.TransitionRuleConstants(
        group_error_max=sit_transition_rule_parser.GROUPED_PERCENT_ERR_MAX,
        classifier_value_postfix=sit_format.get_tr_classifier_set_postfix(),
        wildcard=sit_classifier_parser.get_wildcard_keyword(),
    )

    return sit_rule_based_processor.sit_rule_based_processor_factory(
        cbm=cbm,
        random_func=random_func,
        classifiers_config=classifiers_config,
        classifier_aggregates=sit.sit_data.classifier_aggregates,
        sit_events=_initialize_events(
            disturbance_events,
            sit.sit_mapping,
            sit.sit_data.disturbance_types,
            event_sort,
        ),
        sit_transitions=_initialize_transition_rules(
            transition_rules, sit.sit_mapping
        ),
        tr_constants=tr_constants,
        sit_disturbance_eligibilities=disturbance_eligibilities,
        reset_parameters=reset_parameters,
    )<|MERGE_RESOLUTION|>--- conflicted
+++ resolved
@@ -86,74 +86,45 @@
     )
 
     classifiers_data = np.ascontiguousarray(classifiers_data)
-<<<<<<< HEAD
     classifiers_result = dataframe.from_pandas(
         pd.DataFrame(
             data=classifiers_data, columns=list(sit_data.classifiers.name)
         )
     )
-
-    inventory_result = dataframe.from_pandas(
-        pd.DataFrame(
-            data={
-                "age": sit_data.inventory.age,
-                "spatial_unit": sit_mapping.get_spatial_unit(
-                    sit_data.inventory,
-                    sit_data.classifiers,
-                    sit_data.classifier_values,
-                ),
-                "afforestation_pre_type_id": (
-                    sit_mapping.get_nonforest_cover_ids(
-                        sit_data.inventory,
-                        sit_data.classifiers,
-                        sit_data.classifier_values,
-                    )
-                ),
-                "area": sit_data.inventory.area,
-                "delay": sit_data.inventory.delay,
-                "land_class": sit_mapping.get_land_class_id(
-                    sit_data.inventory.land_class
-                ),
-                "historical_disturbance_type": (
-                    sit_mapping.get_sit_disturbance_type_id(
-                        sit_data.inventory.historical_disturbance_type
-                    )
-                ),
-                "last_pass_disturbance_type": (
-                    sit_mapping.get_sit_disturbance_type_id(
-                        sit_data.inventory.last_pass_disturbance_type
-                    )
-                ),
-            }
-        )
-    )
-=======
-    classifiers_result = pd.DataFrame(
-        data=classifiers_data,
-        columns=list(sit_data.classifiers.name))
     data = {
-            "age": sit_data.inventory.age,
-            "spatial_unit": sit_mapping.get_spatial_unit(
-                sit_data.inventory, sit_data.classifiers,
-                sit_data.classifier_values),
-            "afforestation_pre_type_id": sit_mapping.get_nonforest_cover_ids(
-                sit_data.inventory, sit_data.classifiers,
-                sit_data.classifier_values),
-            "area": sit_data.inventory.area,
-            "delay": sit_data.inventory.delay,
-            "land_class": sit_mapping.get_land_class_id(
-                sit_data.inventory.land_class),
-            "historical_disturbance_type":
-                sit_mapping.get_sit_disturbance_type_id(
-                    sit_data.inventory.historical_disturbance_type),
-            "last_pass_disturbance_type":
-                sit_mapping.get_sit_disturbance_type_id(
-                    sit_data.inventory.last_pass_disturbance_type)
+        "age": sit_data.inventory.age,
+        "spatial_unit": sit_mapping.get_spatial_unit(
+            sit_data.inventory,
+            sit_data.classifiers,
+            sit_data.classifier_values,
+        ),
+        "afforestation_pre_type_id": (
+            sit_mapping.get_nonforest_cover_ids(
+                sit_data.inventory,
+                sit_data.classifiers,
+                sit_data.classifier_values,
+            )
+        ),
+        "area": sit_data.inventory.area,
+        "delay": sit_data.inventory.delay,
+        "land_class": sit_mapping.get_land_class_id(
+            sit_data.inventory.land_class
+        ),
+        "historical_disturbance_type": (
+            sit_mapping.get_sit_disturbance_type_id(
+                sit_data.inventory.historical_disturbance_type
+            )
+        ),
+        "last_pass_disturbance_type": (
+            sit_mapping.get_sit_disturbance_type_id(
+                sit_data.inventory.last_pass_disturbance_type
+            )
+        ),
     }
     if "spatial_reference" in sit_data.inventory.columns:
         data["spatial_reference"] = sit_data.inventory.spatial_reference
-    inventory_result = pd.DataFrame(data)
->>>>>>> b6d0840c
+    inventory_result = dataframe.from_pandas(pd.DataFrame(data))
+
     return classifiers_result, inventory_result
 
 
