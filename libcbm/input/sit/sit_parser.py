# This Source Code Form is subject to the terms of the Mozilla Public
# License, v. 2.0. If a copy of the MPL was not distributed with this
# file, You can obtain one at https://mozilla.org/MPL/2.0/.

import pandas as pd
import numpy as np
from typing import Iterable, Callable, Any


def unpack_column(
    table: pd.DataFrame, column_description: dict, table_name: str
) -> pd.DataFrame:
    """Validates a column in a pandas DataFrame

    Args:
        table (pandas.DataFrame): A table containing the column at the index
            specified by column_description
        column_description (dict): A dictionary with the following supported
            keys:

             - name: the name of the column, which is assigned to the column
                     label to the result table returned by this function
             - index: the zero based index of the column in the table's
                      ordered columns
             - type: (optional) the column will be converted (if necessary to
                     this type) If the conversion is not possible for a value
                     at any row, an error is raised.
             - min_value: (optional) inclusive minimum value constraint.
             - max_value: (optional) inclusive maximum value constraint.

        table_name (str): the name of the table being processed, purely
            for error feedback when an error occurs.

    Raises:
        ValueError: the values in the column were not convertable to the
            specified column description type
        ValueError: a min_value or max_value was specified without specifying
            type in column description
        ValueError: the min_value or max_value constraint was violated by the
            value in the column.

    Returns:
        pandas.DataFrame: the resulting table
    """
    data = table.iloc[:, column_description["index"]].copy()
    col_name = column_description["name"]
    if "type" in column_description:
        try:
            data.loc[data.notna()] = data.astype(column_description["type"])
        except ValueError:
            raise ValueError(
                f"{table_name} table, column: '{col_name}' contains values "
                f"that cannot be converted to: '{column_description['type']}'"
            )
    if "min_value" in column_description:
        if "type" not in column_description:
            raise ValueError("type required with min_value")
        min_value = column_description["min_value"]
        if len(data[data < min_value]):
            raise ValueError(
                f"{table_name} table, column: '{col_name}' contains values "
                f"less than the minimum allowed value: {min_value}"
            )
    if "max_value" in column_description:
        if "type" not in column_description:
            raise ValueError("type required with max_value")
        max_value = column_description["max_value"]
        if len(data[data > max_value]):
            raise ValueError(
                f"{table_name} table, column: '{col_name}' contains values "
                f"greater than the maximum allowed value: {max_value}"
            )
    return data


def _list_duplicates(seq: Iterable) -> list:
    """
    get the list of duplicate values in the specified sequence
    https://stackoverflow.com/questions/9835762/how-do-i-find-the-duplicates-in-a-list-and-create-another-list-with-them

    Args:
        seq (iterable): a sequence of comparable values

    Returns:
        list: the list of values that appear at least 2 times in the input
    """
    seen = set()
    seen_add = seen.add
    # adds all elements it doesn't know yet to seen and all other to seen_twice
    seen_twice = set(x for x in seq if x in seen or seen_add(x))
    # turn the set into a list (as requested)
    return list(seen_twice)


def unpack_table(
    table: pd.DataFrame, column_descriptions: list[dict], table_name: str
) -> pd.DataFrame:
    """Validates and assigns column names to a column-ordered table using
    the specified list of column descriptions. Any existing column labels
    on the specified table are ignored.

    Args:
        table (pandas.DataFrame): a column ordered table to validate
        column_descriptions (list): a list of dictionaries with describing the
            columns. See :py:func:`unpack_column` for how this is used
        table_name (str): the name of the table being processed, purely
            for error feedback when an error occurs.

    Raises:
        ValueError: a duplicate column name was detected

    Returns:
        pandas.DataFrame: a type-validated table with columns replaced with
            the contents of column_descriptions.
    """
    cols = [x["name"] for x in column_descriptions]
    duplicates = _list_duplicates(cols)
    if duplicates:
        # this could potentially happen if a classifier is named the same
        # thing as another column
        raise ValueError(f"duplicate column names detected: {duplicates}")
    data = {
        x["name"]: unpack_column(table, x, table_name)
        for x in column_descriptions
    }
    return pd.DataFrame(columns=cols, data=data)


def _try_get_int(s) -> int:
    """
    Checks if the specified value is an integer, and returns a result

    Args:
        s (any): a value to test

    Returns:
        tuple: (int(s), True) if the value can be converted to an integer,
            and otherwise (None, False)
    """
    try:
        i = int(s)
        return i, True
    except ValueError:
        return None, False


def get_parse_bool_func(
    table_name: str, colname: str
) -> Callable[[Any], bool]:
    """gets a boolean-like value to boolean parse function according to the
    SIT specification.  The parameters are used to create a friendly error
    message when a parse failure occurs.

    Args:
        table_name (str): Table name to be used in failure error message
        colname (str): Column name to be used in failure error message

    Returns:
        func: a boolean-like value to bool parse function
    """

    def parse_bool(x: Any) -> bool:
        """Converts the specified value to a boolean according to SIT
        specification, or raises an error.

        Args:
            x (varies): a value to convert to boolean

        Raises:
            ValueError: The specified value was not convertable to boolean

        Returns:
            boolean: The converted value
        """
        if isinstance(x, bool):
            return x
        elif isinstance(x, int):
            # the sit format treats negatives as False for boolean fields
            return x > 0
        else:
            str_x = str(x).lower()
            int_x, success = _try_get_int(str_x)
            if success:
                return int_x > 0
            if str_x in ["true", "t", "y"]:
                return True
            elif str_x in ["false", "f", "n"]:
                return False
            else:
                raise ValueError(
                    f"{table_name}: cannot parse value: '{x}' in "
                    f"column: '{colname}' as a boolean"
                )

    return parse_bool


def substitute_using_age_class_rows(
    rows: pd.DataFrame,
    parse_bool_func: Callable[[Any], bool],
    age_classes: pd.DataFrame,
) -> pd.DataFrame:
    """Substitute age class criteria values that appear in SIT transition
    rules or disturbance events data into age values.

    Checks that min softwood age equals min hardwood age and max softwood
    age equals max hardwood age since CBM does not carry separate HW/SW ages.

    Args:
        rows (pandas.DataFrame): sit data containing columns that describe age
            eligibility:

            - using_age_class
            - min_softwood_age
            - min_hardwood_age
            - max_softwood_age
            - max_hardwood_age

        parse_bool_func (func): a function that maps boolean-like values to
            boolean.  Passed to the pandas.Series.map function for the
            using_age_class column.
        age_classes (pandas.DataFrame): [description]

    Raises:
        ValueError: values found in the age eligibility columns are not
            defined identifiers in the specified age classes table.
        ValueError: hardwood and softwood age criteria were not identical.

    Returns:
        pandas.DataFrame: the input table with age values criteria substituted
            for age class criteria.
    """

    rows.using_age_class = rows.using_age_class.map(parse_bool_func)
    non_using_age_class_rows = rows.loc[~rows.using_age_class]
    using_age_class_rows = rows.loc[rows.using_age_class].copy()

    for age_class_criteria_col in [
        "min_softwood_age",
        "min_hardwood_age",
        "max_softwood_age",
        "max_hardwood_age",
    ]:
        valid_age_classes = np.concatenate(
            [age_classes.name.unique(), np.array(["-1"])]
        )
        age_class_ids = (
            using_age_class_rows[age_class_criteria_col].astype(str).unique()
        )
        undefined_age_classes = np.setdiff1d(age_class_ids, valid_age_classes)
        if len(undefined_age_classes) > 0:
            raise ValueError(
                f"In column {age_class_criteria_col}, the following age class "
                f"identifiers: {undefined_age_classes} are not defined in SIT "
                "age classes."
            )

    age_class_start_year_map = {
        x.name: int(x.start_year) for x in age_classes.itertuples()
    }
    age_class_end_year_map = {
        x.name: int(x.end_year) for x in age_classes.itertuples()
    }
    using_age_class_rows.min_softwood_age = (
        using_age_class_rows.min_softwood_age.astype(str).map(
            age_class_start_year_map
        )
    )
    using_age_class_rows.min_hardwood_age = (
        using_age_class_rows.min_hardwood_age.astype(str).map(
            age_class_start_year_map
        )
    )
    using_age_class_rows.max_softwood_age = (
        using_age_class_rows.max_softwood_age.astype(str).map(
            age_class_end_year_map
        )
    )
    using_age_class_rows.max_hardwood_age = (
        using_age_class_rows.max_hardwood_age.astype(str).map(
            age_class_end_year_map
        )
    )

    # if the above mapping fails, it results in Nan values in the failed rows,
    # this replaces those with -1
    using_age_class_rows.min_softwood_age = (
        using_age_class_rows.min_softwood_age.fillna(-1)
    )
    using_age_class_rows.min_hardwood_age = (
        using_age_class_rows.min_hardwood_age.fillna(-1)
    )
    using_age_class_rows.max_softwood_age = (
        using_age_class_rows.max_softwood_age.fillna(-1)
    )
    using_age_class_rows.max_hardwood_age = (
        using_age_class_rows.max_hardwood_age.fillna(-1)
    )

    # return the final substituted rows
<<<<<<< HEAD
    result = non_using_age_class_rows.append(using_age_class_rows).reset_index(
        drop=True
    )
=======
    result = pd.concat(
        [non_using_age_class_rows, using_age_class_rows]
    ).reset_index(drop=True)
>>>>>>> afd67988

    # convert to float then to int in case the columns are stored as
    # strings in float format (which fails on astype(int))
    result.min_softwood_age = result.min_softwood_age.astype(float).astype(int)
    result.min_hardwood_age = result.min_hardwood_age.astype(float).astype(int)
    result.max_softwood_age = result.max_softwood_age.astype(float).astype(int)
    result.max_hardwood_age = result.max_hardwood_age.astype(float).astype(int)

    # check that all age criteria are identical between SW and HW (since CBM
    # has only a stand age)
    has_null_min_age_criteria = (result.min_softwood_age < 0) | (
        result.min_hardwood_age < 0
    )
    has_null_max_age_criteria = (result.max_softwood_age < 0) | (
        result.max_hardwood_age < 0
    )
    differing_age_criteria = result.loc[
        (
            (result.min_softwood_age != result.min_hardwood_age)
            & ~has_null_min_age_criteria
        )
        | (
            (result.max_softwood_age != result.max_hardwood_age)
            & ~has_null_max_age_criteria
        )
    ]
    if len(differing_age_criteria) > 0:
        raise ValueError(
            "Values of column min_softwood_age must equal values of column "
            "min_hardwood_age, and values of column max_softwood_age must "
            "equal values of column max_hardwood_age since CBM defines only "
            "a stand age and does not track hardwood and softwood age "
            "seperately."
        )

    return result<|MERGE_RESOLUTION|>--- conflicted
+++ resolved
@@ -298,15 +298,9 @@
     )
 
     # return the final substituted rows
-<<<<<<< HEAD
-    result = non_using_age_class_rows.append(using_age_class_rows).reset_index(
-        drop=True
-    )
-=======
     result = pd.concat(
         [non_using_age_class_rows, using_age_class_rows]
     ).reset_index(drop=True)
->>>>>>> afd67988
 
     # convert to float then to int in case the columns are stored as
     # strings in float format (which fails on astype(int))
