from typing import Callable
from typing import Iterator
from typing import Tuple
from libcbm.model.cbm.cbm_model import CBM
from libcbm.model.cbm import cbm_defaults
from libcbm.storage.series import Series
from libcbm.storage.dataframe import DataFrame
from libcbm.storage import dataframe
from libcbm.storage import series
from libcbm.model.cbm import cbm_factory
from libcbm.model.cbm import cbm_config
from libcbm.model.cbm.cbm_defaults_reference import CBMDefaultsReference
from libcbm import resources
import pandas as pd


def _apply(series: Series, func: Callable):
    """Helper method to ensure an error is thrown if any value in a
    mapped series is null

    Args:
        series (Series): the series to map
        func (Callable): map function

    Raises:
        ValueError: at least one value in the mapped series was null

    Returns:
        Series: The mapped series
    """
    _map = {x: func(x) for x in series.to_list()}
    out_series = series.map(_map)
    return out_series


class StandCBMFactory:
    """StandCBMFactory encompasses a method to create a working CBM instance
    with minimal inputs: stand merchantable volumes and classifiers.

    The resulting CBM instance can easily be used for stand level simulations
    with explicit relationships between stands and disturbances.
    """

    def __init__(
        self,
        classifiers: dict[str, list],
        merch_volumes: list[dict],
        db_path: str = None,
        locale: str = "en-CA",
        dll_path: str = None,
    ):
        """Initialize an instance of CBMStandFactory using classifiers and
        merch volumes.

        Example classifiers::

            {
                "c1": ["c1_v1", "c1_v2", ...],
                "c1": ["c1_v1", "c1_v2", ...],
                ...
                "cN": ["cN_v1", "cN_v2", ...],
            }

        Example merch_volumes::

                [
                    {
                        "classifier_set": ["c1_v1", "c2_v1", ..., "cN_vK"],
                        "merch_volumes": [
                            "species_name": "Spruce",
                            "age_volume_pairs": [
                                [0, 0],
                                [50, 100],
                                [100, 150],
                                [150, 200],
                            ]
                        ]
                    }
                ]


        Args:
            classifiers (dict): dictionary describing classifiers and
                classifier values
            merch_volumes (list): list of dictionaries describing merchantable
                volume components. See example.
            db_path (str, optional): path to a cbm_defaults database. If None,
                the default database is used. Defaults to None.
            locale_code (str, optional): a locale code used to fetch the
                corresponding translated version of default parameter strings
            dll_path (str, optional): path to the libcbm compiled library, if
                not specified a default value is used.
        """
        if not db_path:
            self._db_path = resources.get_cbm_defaults_path()
        else:
            self._db_path = db_path

        if not dll_path:
            self._dll_path = resources.get_libcbm_bin_path()
        else:
            self._dll_path = dll_path

        self._classifiers = classifiers
        non_identifiers = []
        for c in classifiers.keys():
            if not c.isidentifier():
                non_identifiers.append(c)
        if non_identifiers:
            raise ValueError(
                "The following classifier names are not valid python "
                f"identifiers: {non_identifiers}"
            )
        self._merch_volumes = merch_volumes
        self._locale = locale
        self.defaults_ref = CBMDefaultsReference(self._db_path, self._locale)

        self._classifier_config = self._get_classifier_config()
        self._classifier_idx = cbm_config.get_classifier_indexes(
            self._classifier_config
        )
        self.merch_vol_factory = self.merch_volumes_factory()

        self._disturbance_type_map = {
            r["disturbance_type_id"]: r["disturbance_type_name"]
            for r in self.defaults_ref.disturbance_type_ref}

    def _has_undefined_classifier_values(self, classifier_set):
        """returns true if any non-wildcard value in the classifier_set does
        not correspond to a value in self._classifiers.

        Used as a convenience for when the yield table passed to this class
        contains "extra" values that can not possibly be used due to no linkage
        to any defined inventory/classifier set

        Args:
            classifier_set (list): list of classifier value strings
        """
        classifier_index = self._classifier_idx["classifier_value_ids"]
        for i, c in enumerate(classifier_index.keys()):
            if (
                classifier_set[i] not in classifier_index[c]
                and classifier_set[i] != "?"
            ):
                return True
        return False

    def merch_volumes_factory(self) -> dict:
        merch_volume_list = []
        for c in self._merch_volumes:
            if self._has_undefined_classifier_values(c["classifier_set"]):
                continue
            merch_volume_list.append(
                cbm_config.merch_volume_curve(
                    classifier_set=c["classifier_set"],
                    merch_volumes=[
                        {
                            "species_id": self.defaults_ref.get_species_id(
                                m["species"]
                            ),
                            "age_volume_pairs": [
                                [int(age_vol[0]), float(age_vol[1])]
                                for age_vol in m["age_volume_pairs"]
                            ],
                        }
                        for m in c["merch_volumes"]
                    ],
                )
            )
        return cbm_config.merch_volume_to_biomass_config(
            db_path=self._db_path, merch_volume_curves=merch_volume_list
        )

<<<<<<< HEAD
    def get_disturbance_type_map(self) -> dict:
        dist_type_map = {
            r["disturbance_type_id"]: r["disturbance_type_name"]
            for r in self.defaults_ref.disturbance_type_ref
        }
        dist_type_map[0] = ""
        return dist_type_map

    def get_classifier_map(self) -> dict:
        return self._classifier_idx["classifier_value_names"].copy()
=======
    @property
    def disturbance_types(self):
        """dictionary of disturbance type id to disturbance type name"""
        return self._disturbance_type_map

    @property
    def classifier_names(self):
        """dictionary of classifier id to classifier name"""
        return self._classifier_idx["classifier_names"]

    @property
    def classifier_ids(self):
        """dictionary of classifier name to classifier id"""
        return self._classifier_idx["classifier_ids"]

    @property
    def classifier_value_ids(self):
        """
        nested dictionary of classifier name (outer key) to classifier value
        name (inner key) to classifier value id.
        """
        return self._classifier_idx["classifier_value_ids"]

    @property
    def classifier_value_names(self):
        """dictionary of classifier value id to classifier value name"""
        self._classifier_idx["classifier_value_names"]
>>>>>>> 86b2f742

    def _get_classifier_value_ids(
        self, classifier_name: str, classifier_value_name_series: Series
    ) -> Series:
        classifier_value_name_map = self._classifier_idx[
            "classifier_value_ids"
        ][classifier_name]
        return classifier_value_name_series.map(classifier_value_name_map)

    def _get_classifier_config(self):
        classifiers_list = []
        for classifier_name, values in self._classifiers.items():
            classifiers_list.append(
                cbm_config.classifier(
                    classifier_name,
                    values=[
                        cbm_config.classifier_value(value) for value in values
                    ],
                )
            )

        return cbm_config.classifier_config(classifiers_list)

    def classifiers_factory(self):
        return self._classifier_config

    def prepare_inventory(
        self,
        inventory_df: DataFrame,
    ) -> Tuple[DataFrame, DataFrame]:
        """Prepare inventory, classifiers pd.DataFrames compatible with
        :py:func:`libcbm.model.cbm.cbm_simulator.simulate` using the provided
        inventory dataframe.

        Args:
            inventory_df (DataFrame): dataframe with the following columns::

                * c1 .. cN: one column for each classifier, each containing
                  classifier values
                * admin_boundary: the admin boundary name for drawing CBM
                  parameters (defined in db)
                * eco_boundary: the eco boundary name for drawing CBM
                  parameters (defined in db)
                * age: inventory age [years]
                * area: inventory area [hectares]
                * delay: inventory spinup delay [years]
                * land_class: unfccc land class name (defined in db.landclass)
                * afforestation_pre_type: afforestation pre-type name (defined
                  in db)
                * historic_disturbance_type: historic disturbance type name
                  (defined in db)
                * last_pass_disturbance_type: last pass disturbance type name
                  (defined in db)

        Returns:
            Tuple:
                0: classifiers DataFrame
                1: inventory DataFrame
        """

        classifiers = dataframe.from_series_dict(
            {
                k: self._get_classifier_value_ids(k, inventory_df[k])
                for k in self._classifiers.keys()
            },
            nrows=inventory_df.n_rows,
            back_end=inventory_df.backend_type,
        )

        inventory = dataframe.from_series_dict(
            {
                "age": inventory_df["age"],
                "area": inventory_df["area"],
                "spatial_unit": _apply(
                    series.range(
                        "spatial_unit",
                        0,
                        inventory_df.n_rows,
                        1,
                        "int",
                        back_end=inventory_df.backend_type,
                    ),
                    lambda x: self.defaults_ref.get_spatial_unit_id(
                        str(inventory_df["admin_boundary"].at(x)),
                        str(inventory_df["eco_boundary"].at(x)),
                    ),
                ),
                "afforestation_pre_type_id": _apply(
                    inventory_df["afforestation_pre_type"],
                    lambda x: (
                        -1
                        if pd.isnull(x)
                        else self.defaults_ref.get_afforestation_pre_type_id(x)
                    ),
                ),
                "land_class": _apply(
                    inventory_df["land_class"],
                    self.defaults_ref.get_land_class_id,
                ),
                "historical_disturbance_type": _apply(
                    inventory_df["historic_disturbance_type"],
                    lambda x: (
                        -1
                        if pd.isnull(x)
                        else self.defaults_ref.get_disturbance_type_id(x)
                    ),
                ),
                "last_pass_disturbance_type": _apply(
                    inventory_df["last_pass_disturbance_type"],
                    lambda x: (
                        -1
                        if pd.isnull(x)
                        else self.defaults_ref.get_disturbance_type_id(x)
                    ),
                ),
                "delay": inventory_df["delay"],
            },
            back_end=inventory_df.backend_type,
            nrows=inventory_df.n_rows,
        )
        return classifiers, inventory

    def initialize_cbm(self) -> Iterator[CBM]:
        return cbm_factory.create(
            dll_path=self._dll_path,
            dll_config_factory=cbm_defaults.get_libcbm_configuration_factory(
                self._db_path
            ),
            cbm_parameters_factory=cbm_defaults.get_cbm_parameters_factory(
                self._db_path
            ),
            merch_volume_to_biomass_factory=self.merch_volumes_factory,
            classifiers_factory=self.classifiers_factory,
        )<|MERGE_RESOLUTION|>--- conflicted
+++ resolved
@@ -124,6 +124,7 @@
         self._disturbance_type_map = {
             r["disturbance_type_id"]: r["disturbance_type_name"]
             for r in self.defaults_ref.disturbance_type_ref}
+        self._disturbance_type_map[0] = ""
 
     def _has_undefined_classifier_values(self, classifier_set):
         """returns true if any non-wildcard value in the classifier_set does
@@ -171,18 +172,6 @@
             db_path=self._db_path, merch_volume_curves=merch_volume_list
         )
 
-<<<<<<< HEAD
-    def get_disturbance_type_map(self) -> dict:
-        dist_type_map = {
-            r["disturbance_type_id"]: r["disturbance_type_name"]
-            for r in self.defaults_ref.disturbance_type_ref
-        }
-        dist_type_map[0] = ""
-        return dist_type_map
-
-    def get_classifier_map(self) -> dict:
-        return self._classifier_idx["classifier_value_names"].copy()
-=======
     @property
     def disturbance_types(self):
         """dictionary of disturbance type id to disturbance type name"""
@@ -210,7 +199,6 @@
     def classifier_value_names(self):
         """dictionary of classifier value id to classifier value name"""
         self._classifier_idx["classifier_value_names"]
->>>>>>> 86b2f742
 
     def _get_classifier_value_ids(
         self, classifier_name: str, classifier_value_name_series: Series
