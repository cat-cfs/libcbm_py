--- conflicted
+++ resolved
@@ -129,40 +129,15 @@
         )
 
         # create the updated inventory by appending the split records
-<<<<<<< HEAD
-        cbm_vars.inventory = cbm_vars.inventory.append(
-            split_inventory
-        ).reset_index(drop=True)
-=======
         cbm_vars.inventory = pd.concat(
             [
                 cbm_vars.inventory,
                 split_inventory
             ]).reset_index(drop=True)
->>>>>>> afd67988
 
         # Since classifiers, pools, flux, and state variables are not altered
         # here (this is done in the model) splitting is just a matter of
         # adding a copy of the split values.
-<<<<<<< HEAD
-        cbm_vars.classifiers = cbm_vars.classifiers.append(
-            cbm_vars.classifiers.iloc[split_index].copy()
-        ).reset_index(drop=True)
-        cbm_vars.state = cbm_vars.state.append(
-            cbm_vars.state.iloc[split_index].copy()
-        ).reset_index(drop=True)
-        cbm_vars.pools = cbm_vars.pools.append(
-            cbm_vars.pools.iloc[split_index].copy()
-        ).reset_index(drop=True)
-        cbm_vars.flux = cbm_vars.flux.append(
-            cbm_vars.flux.iloc[split_index].copy()
-        ).reset_index(drop=True)
-
-        new_params = cbm_vars.parameters.iloc[split_index].copy()
-        new_params.disturbance_type = np.zeros(n_splits, dtype=np.int32)
-        cbm_vars.parameters = cbm_vars.parameters.append(
-            new_params
-=======
         cbm_vars.classifiers = pd.concat(
             [
                 cbm_vars.classifiers,
@@ -188,7 +163,6 @@
         new_params.disturbance_type = np.zeros(n_splits, dtype=np.int32)
         cbm_vars.parameters = pd.concat(
             [cbm_vars.parameters, new_params]
->>>>>>> afd67988
         ).reset_index(drop=True)
 
     return cbm_vars