--- conflicted
+++ resolved
@@ -161,29 +161,18 @@
     return expression
 
 
-<<<<<<< HEAD
 def _try_get_float(s: str) -> tuple[float, bool]:
-=======
-def _try_get_float(s):
->>>>>>> 68720496
     try:
         i = float(s)
         return i, True
     except ValueError:
         return None, False
-<<<<<<< HEAD
 
 
 def create_last_disturbance_type_filter(
     sit_data: dict, sit_disturbance_type_map: dict
 ) -> str:
 
-=======
-
-
-def create_last_disturbance_type_filter(sit_data, sit_disturbance_type_map):
-
->>>>>>> 68720496
     last_dist_type_float, is_float = _try_get_float(sit_data["LastDistTypeID"])
     # by convention in the SIT events format, a value of -1 is a null
     if is_float and last_dist_type_float == -1.0:
@@ -192,12 +181,8 @@
     expression = "({state_variable} {operator} {value})".format(
         state_variable="last_disturbance_type",
         operator="==",
-<<<<<<< HEAD
         value=sit_disturbance_type_map[sit_data["LastDistTypeID"]],
     )
-=======
-        value=sit_disturbance_type_map[sit_data["LastDistTypeID"]])
->>>>>>> 68720496
     return expression
 
 
