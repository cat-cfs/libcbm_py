--- conflicted
+++ resolved
@@ -57,18 +57,13 @@
     """
     if len(sit_transitions.index) == 0:
         return
-<<<<<<< HEAD
     group_cols = classifier_names + [
         "min_age",
         "max_age",
         "disturbance_type_id",
     ]
-=======
-    group_cols = classifier_names + \
-        ["min_age", "max_age", "disturbance_type_id"]
     if "spatial_reference" in sit_transitions:
         group_cols += ["spatial_reference"]
->>>>>>> b6d0840c
 
     # group transition rules by their filter criteria
     # (classifier set, age range, disturbance type)
