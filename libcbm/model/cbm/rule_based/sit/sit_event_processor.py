# This Source Code Form is subject to the terms of the Mozilla Public
# License, v. 2.0. If a copy of the MPL was not distributed with this
# file, You can obtain one at https://mozilla.org/MPL/2.0/.
import pandas as pd
from typing import Callable
from typing import Union
from libcbm.model.cbm.rule_based import event_processor
from libcbm.model.cbm.rule_based import rule_filter
from libcbm.model.cbm.rule_based.classifier_filter import ClassifierFilter
from libcbm.model.cbm.rule_based.sit import sit_stand_filter
from libcbm.model.cbm.rule_based.sit import sit_stand_target
from libcbm.model.cbm.cbm_model import CBM
from libcbm.model.cbm.cbm_variables import CBMVariables
from libcbm.storage.dataframe import Series
from libcbm.storage.dataframe import DataFrame


class SITEventProcessor:
    """SITEventProcessor processes standard import tool format events.

    Args:
        cbm (object): CBM model
        classifier_filter_builder (ClassifierFilter):
            object used to construct and evaluate classifier filters to
            include or exclude stands from event and transition eligibility
        random_generator (function): a function to generate a random sequence,
            whose single argument is an integer that specifies the number of
            random numbers in the returned sequence.
    """

    def __init__(
        self,
        cbm: CBM,
        classifier_filter_builder: ClassifierFilter,
        random_generator: Callable[[int], Series],
    ):

        self.cbm = cbm
        self.classifier_filter_builder = classifier_filter_builder
        self.random_generator = random_generator

    def _get_compute_disturbance_production(
        self, cbm: CBM, eligible: Series
    ) -> Callable[[CBMVariables, Union[int, Series]], Series]:
        def compute_disturbance_production(
            cbm_vars: CBMVariables, disturbance_type_id: Union[int, Series]
        ):

            return cbm.compute_disturbance_production(
                cbm_vars=cbm_vars,
                disturbance_type=disturbance_type_id,
                eligible=eligible,
            )

        return compute_disturbance_production

    def _process_event(
        self,
        eligible: Series,
        sit_event: dict,
        cbm_vars: CBMVariables,
        sit_eligibility=None,
    ):

        compute_disturbance_production = (
            self._get_compute_disturbance_production(
                cbm=self.cbm, eligible=eligible
            )
        )

        target_factory = sit_stand_target.create_sit_event_target_factory(
            sit_event_row=sit_event,
            disturbance_production_func=compute_disturbance_production,
            random_generator=self.random_generator,
        )

        if sit_eligibility is None:
            event_filters = self._create_sit_event_filters(sit_event, cbm_vars)
        else:
            event_filters = [
                rule_filter.create_filter(
                    expression=sit_eligibility.pool_filter_expression,
                    data=cbm_vars.pools,
                ),
                rule_filter.create_filter(
                    expression=sit_eligibility.state_filter_expression,
                    data=cbm_vars.state,
                ),
                self.classifier_filter_builder.create_classifiers_filter(
                    sit_stand_filter.get_classifier_set(
                        sit_event, cbm_vars.classifiers.columns.tolist()
                    ),
                    cbm_vars.classifiers,
                ),
            ]

        process_event_result = event_processor.process_event(
            event_filters=event_filters,
            undisturbed=eligible,
            target_func=target_factory,
            disturbance_type_id=sit_event["disturbance_type_id"],
            cbm_vars=cbm_vars,
        )

        return process_event_result

    def _create_sit_event_filters(
        self, sit_event: dict, cbm_vars: CBMVariables
    ):
        pool_filter_expression = (
            sit_stand_filter.create_pool_filter_expression(sit_event)
        )
        state_filter_expression = (
            sit_stand_filter.create_state_filter_expression(sit_event, False)
        )
        dist_type_filter_expression = (
            sit_stand_filter.create_last_disturbance_type_filter(sit_event)
        )

        return [
            rule_filter.create_filter(
                expression=pool_filter_expression, data=cbm_vars.pools
            ),
            rule_filter.create_filter(
                expression=state_filter_expression, data=cbm_vars.state
            ),
            self.classifier_filter_builder.create_classifiers_filter(
                sit_stand_filter.get_classifier_set(
                    sit_event, cbm_vars.classifiers.columns.tolist()
                ),
                cbm_vars.classifiers,
            ),
            rule_filter.create_filter(
                expression=dist_type_filter_expression, data=cbm_vars.state
            ),
        ]

<<<<<<< HEAD
    def _event_iterator(self, sit_events: dict):

        # TODO: In CBM-CFS3 events are sorted by default disturbance type id
        # (ascending) In libcbm, sort order needs to be explicitly defined in
        # cbm_defaults (or other place)
        sorted_events = sit_events.sort_values(
            by="disturbance_type_id", kind="mergesort"
        )
=======
    def _event_iterator(self, sit_events):
        sorted_events = sit_events.sort_values(
            by="sort_field",
            kind="mergesort")
>>>>>>> e115db05
        # mergesort is a stable sort, and the default "quicksort" is not
        for event_index, sorted_event in sorted_events.iterrows():
            yield event_index, dict(sorted_event)

    def process_events(
        self,
        time_step: int,
        sit_events: DataFrame,
        cbm_vars: CBMVariables,
        sit_eligibilities: pd.DataFrame = None,
    ):
        """Process sit_events for the start of the given timestep, computing a
        new simulation state, and the disturbance types to apply for the
        timestep.

        Because of the nature of CBM rule based events, the size of the
        returned arrays may grow on the "n_stands" dimension from the original
        sizes due to area splitting, however the total inventory area will
        remain constant.

        Args:
            time_step (int): the simulation time step for which to compute the
                events.  Used to filter the specified sit_events DataFrame by
                its "time_step" column
            sit_events (pandas.DataFrame): table of SIT formatted events.
                Expected format is the same as the return value of:
                :py:func:`libcbm.input.sit.sit_disturbance_event_parser.parse`
            cbm_vars (object): an object containing dataframes that store cbm
                simulation state and variables
            sit_eligibilities (pandas.DataFrame): table of eligibility
                expressions with foreign key "disturbance_eligibility_id"

        Returns:
            object: expanded and updated cbm_vars

        """

        time_step_events = sit_events[sit_events.time_step == time_step].copy()

        stats_rows = []
        eligibilty_expressions = None
        if sit_eligibilities is not None:
            eligibilty_expressions = {
                int(row.disturbance_eligibility_id): row
                for _, row in sit_eligibilities.iterrows()
            }
        for event_index, sit_event in self._event_iterator(time_step_events):
            eligible = cbm_vars.parameters.disturbance_type <= 0
            expression = None
            if eligibilty_expressions:
                expression = eligibilty_expressions[
                    int(sit_event["disturbance_eligibility_id"])
                ]
            process_event_result = self._process_event(
                eligible, sit_event, cbm_vars, expression
            )
            stats = process_event_result.rule_target_result.statistics
            stats["sit_event_index"] = event_index
            stats_rows.append(stats)

        stats_df = pd.DataFrame(stats_rows)
        return cbm_vars, stats_df<|MERGE_RESOLUTION|>--- conflicted
+++ resolved
@@ -135,21 +135,10 @@
             ),
         ]
 
-<<<<<<< HEAD
-    def _event_iterator(self, sit_events: dict):
-
-        # TODO: In CBM-CFS3 events are sorted by default disturbance type id
-        # (ascending) In libcbm, sort order needs to be explicitly defined in
-        # cbm_defaults (or other place)
-        sorted_events = sit_events.sort_values(
-            by="disturbance_type_id", kind="mergesort"
-        )
-=======
     def _event_iterator(self, sit_events):
         sorted_events = sit_events.sort_values(
             by="sort_field",
             kind="mergesort")
->>>>>>> e115db05
         # mergesort is a stable sort, and the default "quicksort" is not
         for event_index, sorted_event in sorted_events.iterrows():
             yield event_index, dict(sorted_event)
