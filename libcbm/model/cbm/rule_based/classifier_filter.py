--- conflicted
+++ resolved
@@ -4,10 +4,8 @@
 
 
 from libcbm.input.sit import sit_classifier_parser
-<<<<<<< HEAD
 from libcbm.storage.dataframe import DataFrame
 from libcbm.model.cbm.rule_based.rule_filter import RuleFilter
-=======
 import itertools
 
 
@@ -30,7 +28,6 @@
     ):
         group = list(group)
         yield group[0][1], group[-1][1]
->>>>>>> b534243b
 
 
 class ClassifierFilter:
@@ -120,13 +117,8 @@
             return f"c_{num}"
 
         for i_classifier, classifier in enumerate(
-<<<<<<< HEAD
-            self.classifiers_config["classifiers"]
-        ):
-=======
                 self.classifiers_config["classifiers"]):
             classifier_variable = get_classifier_variable(i_classifier)
->>>>>>> b534243b
             classifier_set_value = classifier_set[i_classifier]
             classifier_name = classifier["name"]
             classifier_id_by_name = self.classifier_value_lookup[
@@ -136,22 +128,6 @@
             if classifier_set_value in classifier_id_by_name:
                 expression_tokens.append(
                     "({0} == {1})".format(
-<<<<<<< HEAD
-                        get_classifier_variable(i_classifier),
-                        str(classifier_id_by_name[classifier_set_value]),
-                    )
-                )
-            elif classifier_set_value in aggregates:
-                aggregate_expression_tokens = []
-                aggregate_values = aggregates[classifier_set_value]
-                for classifier_value_id in aggregate_values:
-                    aggregate_expression_tokens.append(
-                        "({0} == {1})".format(
-                            get_classifier_variable(i_classifier),
-                            str(classifier_value_id),
-                        )
-                    )
-=======
                         classifier_variable,
                         str(classifier_id_by_name[classifier_set_value])))
             elif classifier_set_value in aggregates:
@@ -172,7 +148,6 @@
                                 classifier_variable, lower, upper
                             )
                         )
->>>>>>> b534243b
                 expression_tokens.append(
                     "({})".format(" | ".join(aggregate_expression_tokens))
                 )
