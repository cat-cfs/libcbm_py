import pandas as pd
import numpy as np
from enum import IntEnum
from types import SimpleNamespace
from libcbm.model.moss_c.pools import Pool

import numba
import numba.typed
import numba.types


class SpinupState(IntEnum):
    AnnualProcesses = 1
    HistoricalEvent = 2
    LastPassEvent = 3
    GrowToFinalAge = 4
    End = 5


def np_map(a, m, dtype):
    """Return the mapped value of a according to the dictionary m.
    The occurence of any value in a that is not present as a key
    in m will result in a value error.

    Args:
        a (numpy.ndarray): a numpy array
        m (dict): a dictionary to map values in the resulting array
        dtype (object): numpy type assigned as type of returned array
    Returns:
        numpy.ndarray: the numpy array with replaced mapped values
    """
    d = numba.typed.Dict()
    for k, v in m.items():
        d[k] = v
    out = np.empty_like(a, dtype=dtype)
    return _np_map(a, d, out)


@numba.njit()
def _np_map(a, m, out):
    for index, value in np.ndenumerate(a):
        if value in m:
            out[index] = m[value]
        else:
            raise ValueError("value not present in supplied array")
    return out


def initialize_dm(disturbance_matrix_data):
    dm_data = disturbance_matrix_data
    proportions_valid = np.allclose(
        1.0,
        dm_data[["disturbance_type_id", "source", "proportion"]]
        .groupby(["disturbance_type_id", "source"])
        .sum(),
    )
    if not proportions_valid:
        raise ValueError("proportions in disturbance matrices do not sum to 1")

    identity_matrix = np.column_stack(
        [
            np.array([int(p) for p in Pool], dtype=float),
            np.array([int(p) for p in Pool], dtype=float),
            np.repeat(1.0, len(Pool)),
        ]
    )
    dm_list = [identity_matrix]
    dm_dist_type_index = {0: 0}
    for dist_type_id in dm_data.disturbance_type_id.unique():
        dm_values = dm_data[dm_data.disturbance_type_id == dist_type_id].copy()

        identity_set = {p for p in Pool}

        for _, row in dm_values.iterrows():
            if Pool[row.source] == Pool[row.sink]:
                identity_set.remove(Pool[row.source])

<<<<<<< HEAD
        dm_values = dm_values.append(
            [
                {
                    "disturbance_type_id": dist_type_id,
                    "source": p.name,
                    "sink": p.name,
                    "proportion": 1.0,
                }
                for p in identity_set
            ],
            ignore_index=True,
        )
        mat = np.column_stack(
            [
                np.array([Pool[p] for p in dm_values.source], dtype=float),
                np.array([Pool[p] for p in dm_values.sink], dtype=float),
                dm_values.proportion.to_numpy(),
            ]
        )
=======
        dm_values = pd.concat(
            [
                dm_values,
                pd.DataFrame(
                    data=[{
                        "disturbance_type_id": dist_type_id,
                        "source": p.name,
                        "sink": p.name,
                        "proportion": 1.0
                    } for p in identity_set]
                )
            ]
        )
        mat = np.column_stack([
            np.array([Pool[p] for p in dm_values.source], dtype=float),
            np.array([Pool[p] for p in dm_values.sink], dtype=float),
            dm_values.proportion.to_numpy()
        ])
>>>>>>> afd67988
        dm_dist_type_index[dist_type_id] = len(dm_list)
        dm_list.append(mat)

    return SimpleNamespace(
        dm_dist_type_index=dm_dist_type_index, dm_list=dm_list
    )


def to_numpy_namespace(df):
    return SimpleNamespace(**{col: df[col].to_numpy() for col in df.columns})


@numba.njit()
def _small_slow_diff(last_rotation_slow, this_rotation_slow):
    return (
        abs(
            (last_rotation_slow - this_rotation_slow)
            / (last_rotation_slow + this_rotation_slow)
            / 2.0
        )
        < 0.001
    )


def advance_spinup_state(
    spinup_state,
    age,
    final_age,
    return_interval,
    rotation_num,
    max_rotations,
    last_rotation_slow,
    this_rotation_slow,
):

    out_state = spinup_state.copy()
    _advance_spinup_state(
        age.shape[0],
        spinup_state,
        age,
        final_age,
        return_interval,
        rotation_num,
        max_rotations,
        last_rotation_slow,
        this_rotation_slow,
        out_state,
    )
    return out_state


@numba.njit()
def _advance_spinup_state(
    n_stands,
    spinup_state,
    age,
    final_age,
    return_interval,
    rotation_num,
    max_rotations,
    last_rotation_slow,
    this_rotation_slow,
    out_state,
):

    for i in range(0, n_stands):
        state = spinup_state[i]
        if state == SpinupState.AnnualProcesses:
            if age[i] >= (return_interval[i] - 1):

                small_slow_diff = (
                    _small_slow_diff(
                        last_rotation_slow[i], this_rotation_slow[i]
                    )
                    if (last_rotation_slow[i] > 0)
                    | (this_rotation_slow[i] > 0)
                    else False
                )
                if small_slow_diff | (rotation_num[i] >= max_rotations[i]):
                    out_state[i] = SpinupState.LastPassEvent
                else:
                    out_state[i] = SpinupState.HistoricalEvent
            else:
                out_state[i] = SpinupState.AnnualProcesses
        elif state == SpinupState.HistoricalEvent:
            out_state[i] = SpinupState.AnnualProcesses
        elif state == SpinupState.LastPassEvent:
            if age[i] < final_age[i]:
                out_state[i] = SpinupState.GrowToFinalAge
            elif age[i] >= final_age[i]:
                out_state[i] = SpinupState.End
        elif state == SpinupState.GrowToFinalAge:
            if age[i] < final_age[i]:
                out_state[i] = SpinupState.GrowToFinalAge
            else:
                out_state[i] = SpinupState.End
    return out_state<|MERGE_RESOLUTION|>--- conflicted
+++ resolved
@@ -75,27 +75,6 @@
             if Pool[row.source] == Pool[row.sink]:
                 identity_set.remove(Pool[row.source])
 
-<<<<<<< HEAD
-        dm_values = dm_values.append(
-            [
-                {
-                    "disturbance_type_id": dist_type_id,
-                    "source": p.name,
-                    "sink": p.name,
-                    "proportion": 1.0,
-                }
-                for p in identity_set
-            ],
-            ignore_index=True,
-        )
-        mat = np.column_stack(
-            [
-                np.array([Pool[p] for p in dm_values.source], dtype=float),
-                np.array([Pool[p] for p in dm_values.sink], dtype=float),
-                dm_values.proportion.to_numpy(),
-            ]
-        )
-=======
         dm_values = pd.concat(
             [
                 dm_values,
@@ -114,7 +93,6 @@
             np.array([Pool[p] for p in dm_values.sink], dtype=float),
             dm_values.proportion.to_numpy()
         ])
->>>>>>> afd67988
         dm_dist_type_index[dist_type_id] = len(dm_list)
         dm_list.append(mat)
 
