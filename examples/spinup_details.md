---
jupyter:
  jupytext:
    formats: ipynb,md
    text_representation:
      extension: .md
      format_name: markdown
      format_version: '1.3'
      jupytext_version: 1.14.0
  kernelspec:
    display_name: Python 3 (ipykernel)
    language: python
    name: python3
---

```python
import pandas as pd
import numpy as np
from libcbm.model.cbm import cbm_variables
from libcbm.model.cbm import cbm_simulator
from libcbm.model.cbm.cbm_output import CBMOutput
from libcbm.model.cbm.stand_cbm_factory import StandCBMFactory
from libcbm.storage import dataframe

```

```python
classifiers = {
    "c1": ["c1_v1"],
    "c2": ["c2_v1"],

}
merch_volumes = [
    {
        "classifier_set": ["c1_v1", "?"],
        "merch_volumes": [{
            "species": "Spruce",
            "age_volume_pairs": [
                [0, 0],
                [50, 100],
                [100, 150],
                [150, 200],
            ]
        }]
    }
]

cbm_factory = StandCBMFactory(classifiers, merch_volumes)

n_steps = 10

inventory = dataframe.from_pandas(pd.DataFrame(
    columns=[
        "c1", "c2", "admin_boundary", "eco_boundary", "age", "area",
        "delay", "land_class", "afforestation_pre_type",
        "historic_disturbance_type", "last_pass_disturbance_type"],
    data=[
        ["c1_v1", "c2_v1", "British Columbia", "Pacific Maritime", 15, 1.0,
         0, "UNFCCC_FL_R_FL", None, "Wildfire", "Wildfire"],
        ["c1_v1", "c2_v1", "British Columbia", "Pacific Maritime", 0, 1.0,
         0, "UNFCCC_FL_R_FL", None, "Wildfire", "Wildfire"]]))

n_stands = inventory.n_rows

# the following spinup parameters can be specified here directly.
# If they are not specified, they will be pulled from the
# cbm_defaults database on a per-Spatial Unit basis
# these values can be mixes of either scalar, or of the same length
# as inventory.shape[0]
spinup_params = dataframe.from_pandas(pd.DataFrame(dict(
    return_interval=np.array([150, 160], dtype=np.int32),
    min_rotations=np.array([5, 5], dtype=np.int32),
    max_rotations=np.array([10, 10], dtype=np.int32),
    mean_annual_temp=np.array([10, 10], dtype="float"),)))


csets, inv = cbm_factory.prepare_inventory(inventory)

with cbm_factory.initialize_cbm() as cbm:

    # can specify a function to gather results from spinup
    # this will incur a performance penalty
<<<<<<< HEAD
    spinup_results = CBMOutput(density=True)
    cbm_results = CBMOutput(
        classifier_map=cbm_factory.get_classifier_map(),
        disturbance_type_map={0: "none", 1: "fires"})
=======
    spinup_results, spinup_reporting_func = \
        cbm_simulator.create_in_memory_reporting_func(density=True)
    cbm_results, cbm_reporting_func = \
        cbm_simulator.create_in_memory_reporting_func(
            classifier_map=cbm_factory.classifier_value_names,
            disturbance_type_map={1: "fires"})
>>>>>>> 86b2f742
    cbm_simulator.simulate(
        cbm,
        n_steps=n_steps,
        classifiers=csets,
        inventory=inv,
        pre_dynamics_func=lambda t, cbm_vars: cbm_vars,
        reporting_func=cbm_results.append_simulation_result,
        spinup_params=spinup_params,
        spinup_reporting_func=spinup_results.append_simulation_result)

```

```python
# the spinup results are in a similar format as CBM results
spinup_results.__dict__.keys()
```

```python
spinup_results.pools.to_pandas()[["identifier", "timestep", "BelowGroundSlowSoil"]].pivot(index="timestep", columns="identifier").plot()
```

```python
spinup_results.flux.to_pandas()[["identifier", "timestep", "DisturbanceCO2Production"]].pivot(index="timestep", columns="identifier").plot()
```

```python
# examine the state variables for stand identifer 1
state = spinup_results.state.to_pandas()
state[state.identifier==1].set_index("timestep").head()
```

```python

```<|MERGE_RESOLUTION|>--- conflicted
+++ resolved
@@ -80,19 +80,10 @@
 
     # can specify a function to gather results from spinup
     # this will incur a performance penalty
-<<<<<<< HEAD
     spinup_results = CBMOutput(density=True)
     cbm_results = CBMOutput(
-        classifier_map=cbm_factory.get_classifier_map(),
+        classifier_map=cbm_factory.classifier_value_names,
         disturbance_type_map={0: "none", 1: "fires"})
-=======
-    spinup_results, spinup_reporting_func = \
-        cbm_simulator.create_in_memory_reporting_func(density=True)
-    cbm_results, cbm_reporting_func = \
-        cbm_simulator.create_in_memory_reporting_func(
-            classifier_map=cbm_factory.classifier_value_names,
-            disturbance_type_map={1: "fires"})
->>>>>>> 86b2f742
     cbm_simulator.simulate(
         cbm,
         n_steps=n_steps,
