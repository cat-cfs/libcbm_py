--- conflicted
+++ resolved
@@ -69,16 +69,9 @@
 
     with cbm_factory.initialize_cbm() as cbm:
 
-<<<<<<< HEAD
         cbm_output = CBMOutput(
-            classifier_map=cbm_factory.get_classifier_map(),
+            classifier_map=cbm_factory.classifier_value_names,
             disturbance_type_map={0: "null", 1: "fires"})
-=======
-        cbm_results, cbm_reporting_func = \
-            cbm_simulator.create_in_memory_reporting_func(
-                classifier_map=cbm_factory.classifier_value_names,
-                disturbance_type_map={1: "fires"})
->>>>>>> 86b2f742
         cbm_simulator.simulate(
             cbm,
             n_steps=n_steps,
