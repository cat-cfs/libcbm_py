name: Python package

on:
  push:
    branches:
<<<<<<< HEAD
    - 2.x
=======
    - 1.x
>>>>>>> 68720496

jobs:
  build:

    runs-on: ${{ matrix.os }}
    strategy:
      max-parallel: 4
      matrix:
        python-version: ["3.7", "3.9"]
        os: [windows-latest, ubuntu-18.04, ubuntu-20.04, macos-latest]

    steps:
    - uses: actions/checkout@v1
    - name: Set up Python ${{ matrix.python-version }}
      uses: actions/setup-python@v1
      with:
        python-version: ${{ matrix.python-version }}
    - name: Install dependencies
      run: |
        python -m pip install --upgrade pip
        pip install -r requirements.txt
    - name: Lint with flake8
      run: |
        pip install flake8
        # stop the build if there are Python syntax errors or undefined names
        flake8 . --count --select=E9,F63,F7,F82 --show-source --statistics
        # exit-zero treats all errors as warnings. The GitHub editor is 127 chars wide
        flake8 . --count --exit-zero --max-complexity=10 --max-line-length=127 --statistics
    - name: Test with pytest
      run: |
        pip install pytest
        pytest<|MERGE_RESOLUTION|>--- conflicted
+++ resolved
@@ -3,11 +3,7 @@
 on:
   push:
     branches:
-<<<<<<< HEAD
     - 2.x
-=======
-    - 1.x
->>>>>>> 68720496
 
 jobs:
   build:
