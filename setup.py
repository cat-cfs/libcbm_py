import os
from setuptools import setup
from setuptools import find_packages


this_directory = os.path.abspath(os.path.dirname(__file__))
with open(os.path.join(this_directory, "README.md"), encoding="utf-8") as f:
    long_description = f.read()

resources_dir = "resources"

cbm_defaults_db = [
    os.path.join(resources_dir, "cbm_defaults_db", x)
    for x in ["cbm_defaults_v1.2.7739.338.db"]
]

cbm_defaults_queries = [
    os.path.join(resources_dir, "cbm_defaults_queries", "*.sql")
]

win_x86_64_bin = [
    os.path.join(resources_dir, "libcbm_bin", "win_x86_64", x)
    for x in [
        "cbm.lib",
        "core.lib",
        "libcbm.dll",
        "libcbm.exp",
        "libcbm.lib",
        "volume_to_biomass.lib",
    ]
]

ubuntu_binaries = []
for ubuntu_ver in ["ubuntu_18_04_x86_64", "ubuntu_20_04_x86_64"]:
    ubuntu_binaries.extend(
        [
            os.path.join(resources_dir, "libcbm_bin", ubuntu_ver, x)
            for x in ["cbm.a", "core.a", "libcbm.so", "volume_to_biomass.a"]
        ]
    )

mac_os_binaries = []
for mac_os_ver in ["macosx_10_12_x86_64", "macosx_10_15_x86_64"]:
    mac_os_binaries.extend(
        [
            os.path.join(resources_dir, "libcbm_bin", mac_os_ver, x)
            for x in ["cbm.a", "core.a", "libcbm.dylib", "volume_to_biomass.a"]
        ]
    )

test_resources = []
<<<<<<< HEAD
for x in [
    "cbm3_tutorial2",
    "cbm3_tutorial2_eligibilities",
    "cbm3_tutorial6",
    "sit_rule_based_events",
    "moss_c_test_case",
    "moss_c_multiple_stands",
]:
=======
for x in ["cbm3_tutorial2", "cbm3_tutorial2_eligibilities", "cbm3_tutorial6",
          "sit_rule_based_events", "moss_c_test_case",
          "moss_c_multiple_stands", "sit_spatially_explicit"]:
>>>>>>> cd68fa01
    test_resources.append(os.path.join(resources_dir, "test", x, "*.csv"))
    test_resources.append(os.path.join(resources_dir, "test", x, "*.xlsx"))
    test_resources.append(os.path.join(resources_dir, "test", x, "*.json"))


with open("requirements.txt") as f:
    requirements = f.read().splitlines()

setup(
    name="libcbm",
    version="2.0.0",
    description="Carbon budget model library based on CBM-CFS3",
    keywords=["cbm-cfs3"],
    long_description=long_description,
    long_description_content_type="text/markdown",
    author="Carbon Accounting Team - Canadian Forest Service",
    author_email="scott.morken@canada.ca",
    maintainer="Scott Morken",
    maintainer_email="scott.morken@canada.ca",
    license="MPL-2.0",
    url="",
    download_url="",
    packages=find_packages(exclude=["test*"]),
    package_data={
        "libcbm": cbm_defaults_db
        + win_x86_64_bin
        + ubuntu_binaries
        + mac_os_binaries
        + cbm_defaults_queries
        + test_resources
    },
    install_requires=requirements,
)<|MERGE_RESOLUTION|>--- conflicted
+++ resolved
@@ -49,20 +49,9 @@
     )
 
 test_resources = []
-<<<<<<< HEAD
-for x in [
-    "cbm3_tutorial2",
-    "cbm3_tutorial2_eligibilities",
-    "cbm3_tutorial6",
-    "sit_rule_based_events",
-    "moss_c_test_case",
-    "moss_c_multiple_stands",
-]:
-=======
 for x in ["cbm3_tutorial2", "cbm3_tutorial2_eligibilities", "cbm3_tutorial6",
           "sit_rule_based_events", "moss_c_test_case",
           "moss_c_multiple_stands", "sit_spatially_explicit"]:
->>>>>>> cd68fa01
     test_resources.append(os.path.join(resources_dir, "test", x, "*.csv"))
     test_resources.append(os.path.join(resources_dir, "test", x, "*.xlsx"))
     test_resources.append(os.path.join(resources_dir, "test", x, "*.json"))
